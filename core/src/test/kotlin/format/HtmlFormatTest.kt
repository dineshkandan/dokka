--- conflicted
+++ resolved
@@ -74,32 +74,6 @@
     @Test fun codeBlock() {
         verifyHtmlNode("codeBlock", defaultModelConfig)
     }
-<<<<<<< HEAD
-
-    @Test fun javaSeeTag() {
-        verifyJavaHtmlNode("javaSeeTag")
-    }
-
-    @Test fun javaDeprecated() {
-        verifyJavaHtmlNodes("javaDeprecated") { model ->
-            model.members.single().members.single { it.name == "Foo" }.members.filter { it.name == "foo" }
-        }
-    }
-
-    @Test fun crossLanguageKotlinExtendsJava() {
-        verifyOutput(arrayOf(
-            KotlinSourceRoot("testdata/format/crossLanguage/kotlinExtendsJava/Bar.kt", false),
-                JavaSourceRoot(File("testdata/format/crossLanguage/kotlinExtendsJava"), null)),
-                ".html") { model, output ->
-            buildPagesAndReadInto(
-                    model.members.single().members.filter { it.name == "Bar" },
-                    output
-            )
-        }
-    }
-
-=======
->>>>>>> a9c91cb7
     @Test fun orderedList() {
         verifyHtmlNodes("orderedList", defaultModelConfig) { model -> model.members.single().members.filter { it.name == "Bar" } }
     }
@@ -187,7 +161,7 @@
         verifyOutput(
             ModelConfig(
                 roots = arrayOf(
-                    KotlinSourceRoot("testdata/format/crossLanguage/kotlinExtendsJava/Bar.kt"),
+                    KotlinSourceRoot("testdata/format/crossLanguage/kotlinExtendsJava/Bar.kt", false),
                     JavaSourceRoot(File("testdata/format/crossLanguage/kotlinExtendsJava"), null)
                 ),
                 analysisPlatform = analysisPlatform
