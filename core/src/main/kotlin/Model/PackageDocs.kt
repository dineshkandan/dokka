--- conflicted
+++ resolved
@@ -2,15 +2,11 @@
 
 import com.google.inject.Inject
 import com.google.inject.Singleton
-<<<<<<< HEAD
 import com.intellij.ide.highlighter.JavaFileType
 import com.intellij.psi.PsiClass
 import com.intellij.psi.PsiFileFactory
 import com.intellij.psi.util.PsiTreeUtil
 import com.intellij.util.LocalTimeCounter
-=======
-import com.intellij.openapi.util.text.StringUtil
->>>>>>> ec2dfa89
 import org.intellij.markdown.MarkdownElementTypes
 import org.intellij.markdown.MarkdownTokenTypes
 import org.intellij.markdown.parser.LinkMap
@@ -34,7 +30,7 @@
     fun parse(fileName: String, linkResolveContext: List<PackageFragmentDescriptor>) {
         val file = File(fileName)
         if (file.exists()) {
-            val text = StringUtil.convertLineSeparators(file.readText())
+            val text = file.readText()
             val tree = parseMarkdown(text)
             val linkMap = LinkMap.buildLinkMap(tree.node, text)
             var targetContent: MutableContent = moduleContent
