--- conflicted
+++ resolved
@@ -22,14 +22,7 @@
         descriptor: ServiceDescriptor
     ): T {
         val loadedClass = javaClass.classLoader.loadClass(descriptor.className)
-<<<<<<< HEAD
-        val constructor = loadedClass.constructors
-            .filter { it.parameterTypes.isEmpty() }
-            .firstOrNull()
-                ?: throw ServiceLookupException("Class ${descriptor.className} has no corresponding constructor")
-=======
         val constructor = loadedClass.constructors.firstOrNull { it.parameterTypes.isEmpty() } ?: throw ServiceLookupException("Class ${descriptor.className} has no corresponding constructor")
->>>>>>> ec2dfa89
 
         val implementationRawType: Any =
             if (constructor.parameterTypes.isEmpty()) constructor.newInstance() else constructor.newInstance(constructor)
