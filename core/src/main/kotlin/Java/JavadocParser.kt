package org.jetbrains.dokka

import com.intellij.psi.*
import com.intellij.psi.impl.source.tree.JavaDocElementType
import com.intellij.psi.javadoc.*
import com.intellij.psi.util.PsiTreeUtil
import com.intellij.util.containers.isNullOrEmpty
import org.jetbrains.kotlin.utils.keysToMap
import org.jsoup.Jsoup
import org.jsoup.nodes.Element
import org.jsoup.nodes.Node
import org.jsoup.nodes.TextNode
import java.net.URI

data class JavadocParseResult(val content: Content, val deprecatedContent: Content?) {
    companion object {
        val Empty = JavadocParseResult(Content.Empty, null)
    }
}

interface JavaDocumentationParser {
    fun parseDocumentation(element: PsiNamedElement): JavadocParseResult
}

class JavadocParser(
    private val refGraph: NodeReferenceGraph,
    private val logger: DokkaLogger,
    private val signatureProvider: ElementSignatureProvider,
    private val externalDocumentationLinkResolver: ExternalDocumentationLinkResolver
) : JavaDocumentationParser {

    private fun ContentSection.appendTypeElement(signature: String, selector: (DocumentationNode) -> DocumentationNode?) {
        append(LazyContentBlock {
            val node = refGraph.lookupOrWarn(signature, logger)?.let(selector) ?: return@LazyContentBlock emptyList()
            listOf(ContentBlock().apply {
                append(NodeRenderContent(node, LanguageService.RenderMode.SUMMARY))
                symbol(":")
                text(" ")
            })
        })
    }

    override fun parseDocumentation(element: PsiNamedElement): JavadocParseResult {
        val docComment = (element as? PsiDocCommentOwner)?.docComment ?: return JavadocParseResult.Empty
        val result = MutableContent()
        var deprecatedContent: Content? = null

        val nodes = convertJavadocElements(docComment.descriptionElements.dropWhile { it.text.trim().isEmpty() }, element)
        val firstParagraphContents = nodes.takeWhile { it !is ContentParagraph }
        val firstParagraph = ContentParagraph()
        if (firstParagraphContents.isNotEmpty()) {
            firstParagraphContents.forEach { firstParagraph.append(it) }
            result.append(firstParagraph)
        }

        result.appendAll(nodes.drop(firstParagraphContents.size))

        if (element is PsiMethod) {
            val tagsByName = element.searchInheritedTags()
            for ((tagName, tags) in tagsByName) {
                for ((tag, context) in tags) {
                    val section = result.addSection(javadocSectionDisplayName(tagName), tag.getSubjectName())
                    val signature = signatureProvider.signature(element)
                    when (tagName) {
                        "param" -> {
                            section.appendTypeElement(signature) {
                                it.details
                                    .find { node -> node.kind == NodeKind.Parameter && node.name == tag.getSubjectName() }
                                    ?.detailOrNull(NodeKind.Type)
                            }
                        }
                        "return" -> {
                            section.appendTypeElement(signature) { it.detailOrNull(NodeKind.Type) }
                        }
                    }
                    section.appendAll(convertJavadocElements(tag.contentElements(), context))
                }
            }
        }

        docComment.tags.forEach { tag ->
            when (tag.name) {
                "see" -> result.convertSeeTag(tag)
                "deprecated" -> {
                    deprecatedContent = Content().apply {
                        appendAll(convertJavadocElements(tag.contentElements(), element))
                    }
                }
                in tagsToInherit -> {}
                else -> {
                    val subjectName = tag.getSubjectName()
                    val section = result.addSection(javadocSectionDisplayName(tag.name), subjectName)

                    section.appendAll(convertJavadocElements(tag.contentElements(), element))
                }
            }
        }
        return JavadocParseResult(result, deprecatedContent)
    }

    private val tagsToInherit = setOf("param", "return", "throws")

    private data class TagWithContext(val tag: PsiDocTag, val context: PsiNamedElement)

    private fun PsiMethod.searchInheritedTags(): Map<String, Collection<TagWithContext>> {

        val output = tagsToInherit.keysToMap { mutableMapOf<String?, TagWithContext>() }

        fun recursiveSearch(methods: Array<PsiMethod>) {
            for (method in methods) {
                recursiveSearch(method.findSuperMethods())
            }
            for (method in methods) {
                for (tag in method.docComment?.tags.orEmpty()) {
                    if (tag.name in tagsToInherit) {
                        output[tag.name]!![tag.getSubjectName()] = TagWithContext(tag, method)
                    }
                }
            }
        }

        recursiveSearch(arrayOf(this))
        return output.mapValues { it.value.values }
    }


    private fun PsiDocTag.contentElements(): Iterable<PsiElement> {
        val tagValueElements = children
            .dropWhile { it.node?.elementType == JavaDocTokenType.DOC_TAG_NAME }
            .dropWhile { it is PsiWhiteSpace }
            .filterNot { it.node?.elementType == JavaDocTokenType.DOC_COMMENT_LEADING_ASTERISKS }
        return if (getSubjectName() != null) tagValueElements.dropWhile { it is PsiDocTagValue } else tagValueElements
    }

    private fun convertJavadocElements(elements: Iterable<PsiElement>, element: PsiNamedElement): List<ContentNode> {
        val doc = Jsoup.parse(expandAllForElements(elements, element))
        return doc.body().childNodes().mapNotNull {
            convertHtmlNode(it)
        }
    }

    private fun ContentBlock.appendAll(nodes: List<ContentNode>) {
        nodes.forEach { append(it) }
    }

    private fun expandAllForElements(elements: Iterable<PsiElement>, element: PsiNamedElement): String {
        val htmlBuilder = StringBuilder()
        elements.forEach {
            if (it is PsiInlineDocTag) {
                htmlBuilder.append(convertInlineDocTag(it, element))
            } else {
                htmlBuilder.append(it.text)
            }
        }
        return htmlBuilder.toString().trim()
    }

    private fun convertHtmlNode(node: Node, insidePre: Boolean = false): ContentNode? {
        if (node is TextNode) {
            val text = if (insidePre) node.wholeText else node.text()
            return ContentText(text)
        } else if (node is Element) {
            val childBlock = createBlock(node, insidePre)

            node.childNodes().forEach {
                val child = convertHtmlNode(it, insidePre || childBlock is ContentBlockCode)
                if (child != null) {
                    childBlock.append(child)
                }
            }
            return  childBlock
        }
        return null
    }

    private fun createBlock(element: Element, insidePre: Boolean): ContentBlock = when (element.tagName()) {
        "p" -> ContentParagraph()
        "b", "strong" -> ContentStrong()
        "i", "em" -> ContentEmphasis()
        "s", "del" -> ContentStrikethrough()
        "code" -> if (insidePre) ContentBlock() else ContentCode()
        "pre" -> ContentBlockCode()
        "ul" -> ContentUnorderedList()
        "ol" -> ContentOrderedList()
        "li" -> ContentListItem()
        "a" -> createLink(element)
        "br" -> ContentBlock().apply { hardLineBreak() }
        else -> ContentBlock()
    }

    private fun createLink(element: Element): ContentBlock {
<<<<<<< HEAD
        return when {
            element.hasAttr("docref") -> {
                val docref = element.attr("docref")
                ContentNodeLazyLink(docref, { -> refGraph.lookupOrWarn(docref, logger) })
            }
            element.hasAttr("href") -> {
                val href = element.attr("href")

                val uri = try {
                    URI(href)
                } catch (_: Exception) {
                    null
                }

                if (uri?.isAbsolute == false) {
                    ContentLocalLink(href)
                } else {
                    ContentExternalLink(href)
                }
            }
            element.hasAttr("name") -> {
                ContentBookmark(element.attr("name"))
            }
            else -> ContentBlock()
=======
        val docref = element.attr("docref")
        if (docref != null) {
            return ContentNodeLazyLink(docref) { refGraph.lookupOrWarn(docref, logger)}
        }
        val href = element.attr("href")
        if (href != null) {
            return ContentExternalLink(href)
        } else {
            return ContentBlock()
>>>>>>> ec2dfa89
        }
    }

    private fun MutableContent.convertSeeTag(tag: PsiDocTag) {
        val linkElement = tag.linkElement() ?: return
        val seeSection = findSectionByTag(ContentTags.SeeAlso) ?: addSection(ContentTags.SeeAlso, null)

        val valueElement = tag.referenceElement()
        val externalLink = resolveExternalLink(valueElement)
        val text = ContentText(linkElement.text)
<<<<<<< HEAD

        val linkSignature by lazy { resolveInternalLink(valueElement) }
        val node = when {
            externalLink != null -> {
                val linkNode = ContentExternalLink(externalLink)
                linkNode.append(text)
                linkNode
            }
            linkSignature != null -> {
                val linkNode =
                        ContentNodeLazyLink(
                                (tag.valueElement ?: linkElement).text
                        ) { -> refGraph.lookupOrWarn(linkSignature!!, logger) }
                linkNode.append(text)
                linkNode
            }
            else -> text
=======
        if (linkSignature != null) {
            val linkNode = ContentNodeLazyLink(tag.valueElement!!.text) { refGraph.lookupOrWarn(linkSignature, logger)}
            linkNode.append(text)
            seeSection.append(linkNode)
        } else {
            seeSection.append(text)
>>>>>>> ec2dfa89
        }
        seeSection.append(node)
    }

    private fun convertInlineDocTag(tag: PsiInlineDocTag, element: PsiNamedElement) = when (tag.name) {
        "link", "linkplain" -> {
            val valueElement = tag.referenceElement()
            val externalLink = resolveExternalLink(valueElement)
            val linkSignature by lazy { resolveInternalLink(valueElement) }
            if (externalLink != null || linkSignature != null) {
                val labelText = tag.dataElements.firstOrNull { it is PsiDocToken }?.text ?: valueElement!!.text
                val linkTarget = if (externalLink != null) "href=\"$externalLink\"" else "docref=\"$linkSignature\""
                val link = "<a $linkTarget>${labelText.htmlEscape()}</a>"
                if (tag.name == "link") "<code>$link</code>" else link
            } else if (valueElement != null) {
                valueElement.text
            } else {
                ""
            }
        }
        "code", "literal" -> {
            val text = StringBuilder()
            tag.dataElements.forEach { text.append(it.text) }
            val escaped = text.toString().trimStart().htmlEscape()
            if (tag.name == "code") "<code>$escaped</code>" else escaped
        }
        "inheritDoc" -> {
            val result = (element as? PsiMethod)?.let {
                // @{inheritDoc} is only allowed on functions
                val parent = tag.parent
                when (parent) {
                    is PsiDocComment -> element.findSuperDocCommentOrWarn()
                    is PsiDocTag -> element.findSuperDocTagOrWarn(parent)
                    else -> null
                }
            }
            result ?: tag.text
        }
        else -> tag.text
    }

    private fun PsiDocTag.referenceElement(): PsiElement? =
            linkElement()?.let {
                if (it.node.elementType == JavaDocElementType.DOC_REFERENCE_HOLDER) {
                    PsiTreeUtil.findChildOfType(it, PsiJavaCodeReferenceElement::class.java)
                } else {
                    it
                }
            }

    private fun PsiDocTag.linkElement(): PsiElement? =
        valueElement ?: dataElements.firstOrNull { it !is PsiWhiteSpace }

    private fun resolveExternalLink(valueElement: PsiElement?): String? {
        val target = valueElement?.reference?.resolve()
        if (target != null) {
            return externalDocumentationLinkResolver.buildExternalDocumentationLink(target)
        }
        return null
    }

    private fun resolveInternalLink(valueElement: PsiElement?): String? {
        val target = valueElement?.reference?.resolve()
        if (target != null) {
            return signatureProvider.signature(target)
        }
        return null
    }

    fun PsiDocTag.getSubjectName(): String? {
        if (name == "param" || name == "throws" || name == "exception") {
            return valueElement?.text
        }
        return null
    }

    private fun PsiMethod.findSuperDocCommentOrWarn(): String {
        val method = findFirstSuperMethodWithDocumentation(this)
        if (method != null) {
            val descriptionElements = method.docComment?.descriptionElements?.dropWhile {
                it.text.trim().isEmpty()
            } ?: return ""

            return expandAllForElements(descriptionElements, method)
        }
        logger.warn("No docs found on supertype with {@inheritDoc} method ${this.name} in ${this.containingFile.name}:${this.lineNumber()}")
        return ""
    }


    private fun PsiMethod.findSuperDocTagOrWarn(elementToExpand: PsiDocTag): String {
        val result = findFirstSuperMethodWithDocumentationforTag(elementToExpand, this)

        if (result != null) {
            val (method, tag) = result

            val contentElements = tag.contentElements().dropWhile { it.text.trim().isEmpty() }

            val expandedString = expandAllForElements(contentElements, method)

            return expandedString
        }
        logger.warn("No docs found on supertype for @${elementToExpand.name} ${elementToExpand.getSubjectName()} with {@inheritDoc} method ${this.name} in ${this.containingFile.name}:${this.lineNumber()}")
        return ""
    }

    private fun findFirstSuperMethodWithDocumentation(current: PsiMethod): PsiMethod? {
        val superMethods = current.findSuperMethods()
        for (method in superMethods) {
            val docs =  method.docComment?.descriptionElements?.dropWhile { it.text.trim().isEmpty() }
            if (!docs.isNullOrEmpty()) {
                return method
            }
        }
        for (method in superMethods) {
            val result = findFirstSuperMethodWithDocumentation(method)
            if (result != null) {
                return result
            }
        }

        return null
    }

    private fun findFirstSuperMethodWithDocumentationforTag(elementToExpand: PsiDocTag, current: PsiMethod): Pair<PsiMethod, PsiDocTag>? {
        val superMethods = current.findSuperMethods()
        val mappedFilteredTags = superMethods.map {
            it to it.docComment?.tags?.filter { it.name == elementToExpand.name }
        }

        for ((method, tags) in mappedFilteredTags) {
            tags ?: continue
            for (tag in tags) {
                val (tagSubject, elementSubject) = when (tag.name) {
                    "throws" -> {
                        // match class names only for throws, ignore possibly fully qualified path
                        // TODO: Always match exactly here
                        tag.getSubjectName()?.split(".")?.last() to elementToExpand.getSubjectName()?.split(".")?.last()
                    }
                    else -> {
                        tag.getSubjectName() to elementToExpand.getSubjectName()
                    }
                }

                if (tagSubject == elementSubject) {
                    return method to tag
                }
            }
        }

        for (method in superMethods) {
            val result = findFirstSuperMethodWithDocumentationforTag(elementToExpand, method)
            if (result != null) {
                return result
            }
        }
        return null
    }

}<|MERGE_RESOLUTION|>--- conflicted
+++ resolved
@@ -189,11 +189,10 @@
     }
 
     private fun createLink(element: Element): ContentBlock {
-<<<<<<< HEAD
         return when {
             element.hasAttr("docref") -> {
                 val docref = element.attr("docref")
-                ContentNodeLazyLink(docref, { -> refGraph.lookupOrWarn(docref, logger) })
+                ContentNodeLazyLink(docref) { refGraph.lookupOrWarn(docref, logger)}
             }
             element.hasAttr("href") -> {
                 val href = element.attr("href")
@@ -214,17 +213,6 @@
                 ContentBookmark(element.attr("name"))
             }
             else -> ContentBlock()
-=======
-        val docref = element.attr("docref")
-        if (docref != null) {
-            return ContentNodeLazyLink(docref) { refGraph.lookupOrWarn(docref, logger)}
-        }
-        val href = element.attr("href")
-        if (href != null) {
-            return ContentExternalLink(href)
-        } else {
-            return ContentBlock()
->>>>>>> ec2dfa89
         }
     }
 
@@ -235,7 +223,6 @@
         val valueElement = tag.referenceElement()
         val externalLink = resolveExternalLink(valueElement)
         val text = ContentText(linkElement.text)
-<<<<<<< HEAD
 
         val linkSignature by lazy { resolveInternalLink(valueElement) }
         val node = when {
@@ -248,19 +235,11 @@
                 val linkNode =
                         ContentNodeLazyLink(
                                 (tag.valueElement ?: linkElement).text
-                        ) { -> refGraph.lookupOrWarn(linkSignature!!, logger) }
+                        ) { refGraph.lookupOrWarn(linkSignature!!, logger) }
                 linkNode.append(text)
                 linkNode
             }
             else -> text
-=======
-        if (linkSignature != null) {
-            val linkNode = ContentNodeLazyLink(tag.valueElement!!.text) { refGraph.lookupOrWarn(linkSignature, logger)}
-            linkNode.append(text)
-            seeSection.append(linkNode)
-        } else {
-            seeSection.append(text)
->>>>>>> ec2dfa89
         }
         seeSection.append(node)
     }
