--- conflicted
+++ resolved
@@ -679,11 +679,7 @@
                                     }
                                     td {
                                         if (!deprecationWarningToMarkup(node)) {
-<<<<<<< HEAD
-                                            contentNodeToMarkup(node.firstSentenceOfSummary())
-=======
-                                            nodeContent(node)
->>>>>>> 53d42725
+                                            nodeSummary(node)
                                         }
                                     }
                                 }
