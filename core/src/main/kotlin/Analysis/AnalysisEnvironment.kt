--- conflicted
+++ resolved
@@ -20,16 +20,12 @@
 import org.jetbrains.dokka.Analysis.DokkaJsAnalyzerFacade
 import org.jetbrains.dokka.Analysis.DokkaNativeAnalyzerFacade
 import org.jetbrains.kotlin.analyzer.*
-<<<<<<< HEAD
-import org.jetbrains.kotlin.builtins.jvm.JvmBuiltIns
-=======
 import org.jetbrains.kotlin.analyzer.common.CommonAnalysisParameters
 import org.jetbrains.kotlin.analyzer.common.CommonAnalyzerFacade
 import org.jetbrains.kotlin.builtins.DefaultBuiltIns
 import org.jetbrains.kotlin.builtins.KotlinBuiltIns
 import org.jetbrains.kotlin.builtins.jvm.JvmBuiltIns
 import org.jetbrains.kotlin.caches.project.LibraryModuleInfo
->>>>>>> a9c91cb7
 import org.jetbrains.kotlin.caches.resolve.KotlinCacheService
 import org.jetbrains.kotlin.cli.common.CLIConfigurationKeys
 import org.jetbrains.kotlin.cli.common.config.ContentRoot
@@ -95,10 +91,7 @@
 
         val projectFileIndex = CoreProjectFileIndex(environment.project,
                 environment.configuration.getList(CLIConfigurationKeys.CONTENT_ROOTS))
-<<<<<<< HEAD
-=======
-
->>>>>>> a9c91cb7
+
 
         val moduleManager = object : CoreModuleManager(environment.project, this) {
             override fun getModules(): Array<out Module> = arrayOf(projectFileIndex.module)
@@ -165,40 +158,6 @@
 
         var builtIns: JvmBuiltIns? = null
 
-<<<<<<< HEAD
-        val resolverForProject = ResolverForProjectImpl(
-            "Dokka",
-            projectContext,
-            listOf(library, module),
-            {
-                when (it) {
-                    library -> ModuleContent(it, emptyList(), GlobalSearchScope.notScope(sourcesScope))
-                    module -> ModuleContent(it, emptyList(), sourcesScope)
-                    else -> throw IllegalArgumentException("Unexpected module info")
-                }
-            },
-            {
-                JvmPlatform.multiTargetPlatform
-            },
-            LanguageSettingsProvider.Default /* TODO: Fix this */,
-            { JvmAnalyzerFacade },
-            {
-                JvmPlatformParameters ({ content ->
-                    JvmPackagePartProvider(configuration.languageVersionSettings, content.moduleContentScope).apply {
-                        addRoots(javaRoots, messageCollector)
-                    }
-                }, {
-                    val file = (it as JavaClassImpl).psi.containingFile.virtualFile
-                    if (file in sourcesScope)
-                        module
-                    else
-                        library
-                })
-            },
-            CompilerEnvironment,
-            builtIns = builtIns
-        )
-=======
         val resolverForProject = when (analysisPlatform) {
             Platform.jvm -> {
                 builtIns = JvmBuiltIns(projectContext.storageManager)
@@ -207,7 +166,6 @@
             Platform.common -> createCommonResolverForProject(projectContext, module, library, modulesContent, environment)
             Platform.js -> createJsResolverForProject(projectContext, module, library, modulesContent)
             Platform.native -> createNativeResolverForProject(projectContext, module, library, modulesContent)
->>>>>>> a9c91cb7
 
         }
         val resolverForLibrary = resolverForProject.resolverForModule(library) // Required before module to initialize library properly
@@ -311,29 +269,32 @@
         return ResolverForProjectImpl(
             debugName = "Dokka",
             projectContext = projectContext,
-            modules = listOf(module, library),
-            modulesContent = modulesContent,
+            modules = listOf(library, module),
+            modulesContent = {
+                when (it) {
+                    library -> ModuleContent(it, emptyList(), GlobalSearchScope.notScope(sourcesScope))
+                    module -> ModuleContent(it, emptyList(), sourcesScope)
+                    else -> throw IllegalArgumentException("Unexpected module info")
+                }
+            },
             modulePlatforms = { JvmPlatform.multiTargetPlatform },
             moduleLanguageSettingsProvider = LanguageSettingsProvider.Default /* TODO: Fix this */,
             resolverForModuleFactoryByPlatform = { JvmAnalyzerFacade },
-            platformParameters = { targetPlaftorm ->
-                JvmPlatformParameters(
-                    { content ->
-                        JvmPackagePartProvider(
-                            configuration.languageVersionSettings,
-                            content.moduleContentScope
-                        ).apply {
-                            this.addRoots(javaRoots, configuration.getNotNull(CLIConfigurationKeys.MESSAGE_COLLECTOR_KEY))
+            platformParameters = {
+                JvmPlatformParameters ({ content ->
+                    JvmPackagePartProvider(
+                        configuration.languageVersionSettings,
+                        content.moduleContentScope)
+                        .apply {
+                            addRoots(javaRoots, messageCollector)
                         }
-                    }
-                ) { it ->
+                }, {
                     val file = (it as JavaClassImpl).psi.containingFile.virtualFile
                     if (file in sourcesScope)
                         module
                     else
                         library
-
-                }
+                })
             },
             targetEnvironment = CompilerEnvironment,
             builtIns = builtIns
