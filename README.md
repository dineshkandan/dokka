--- conflicted
+++ resolved
@@ -106,11 +106,6 @@
 Each task corresponds to one output format, so you should run `dokkaGfm` when you want to have a documentation in `GFM` format.
 Output formats are explained [there](#output_formats)
 
-<<<<<<< HEAD
-```groovy
-plugins {
-    id 'org.jetbrains.dokka' version '0.10.1'
-=======
 If you encounter any problems when migrating from older versions of dokka, please see the [FAQ](https://github.com/Kotlin/dokka/wiki/faq).
 
 Minimal dokka configuration:
@@ -120,7 +115,6 @@
 ```kotlin
 tasks.dokkaHtml {
     outputDirectory = "$buildDir/dokka"
->>>>>>> 1c3530dc
 }
 ```
 (mutli-platform project)
@@ -151,7 +145,6 @@
     }
 }
 ```
-You may need to add an `import org.jetbrains.dokka.gradle.DokkaTask` to the top of `build.gradle.kts` in this case.
 
 Dokka documents single-platform as well as multi-platform projects. 
 Most of the configuration options are set per one source set.
@@ -173,66 +166,8 @@
         configureEach { // Or source set name, for single-platform the default source sets are `main` and `test`
             moduleDisplayName = "data"
 
-<<<<<<< HEAD
-        // Use to include or exclude non public members.
-        includeNonPublic = false
-        
-        // Do not output deprecated members. Applies globally, can be overridden by packageOptions
-        skipDeprecated = false 
-       
-        // Emit warnings about not documented members. Applies globally, also can be overridden by packageOptions
-        reportUndocumented = true 
-        
-        // Do not create index pages for empty packages
-        skipEmptyPackages = true 
-     
-        // This is a list of platform names that will be shown in the final result. See the "Platforms" section of this readme
-        targets = ["JVM"]  
-
-        // Platform used for code analysis. See the "Platforms" section of this readme
-        platform = "JVM"  
-        
-        // Property used for manual addition of files to the classpath
-        // This property does not override the classpath collected automatically but appends to it
-        classpath = [new File("$buildDir/other.jar")]
-        
-        // List of files with module and package documentation
-        // https://kotlinlang.org/docs/reference/kotlin-doc.html#module-and-package-documentation
-        includes = ['packages.md', 'extra.md']
-    
-        // List of files or directories containing sample code (referenced with @sample tags)
-        samples = ['samples/basic.kt', 'samples/advanced.kt']
-
-        // By default, sourceRoots are taken from Kotlin Plugin, subProjects and kotlinTasks, following roots will be appended to them
-        // Full form sourceRoot declaration
-        // Repeat for multiple sourceRoots
-        sourceRoot {
-            // Path to a source root
-            path = "src" 
-        }
-        
-        // These tasks will be used to determine source directories and classpath
-        kotlinTasks {
-            defaultKotlinTasks() + [':some:otherCompileKotlin', project("another").compileKotlin]
-        }
-
-        // Specifies the location of the project source code on the Web.
-        // If provided, Dokka generates "source" links for each declaration.
-        // Repeat for multiple mappings
-        sourceLink {
-            // Unix based directory relative path to the root of the project (where you execute gradle respectively). 
-            path = "src/main/kotlin" // or simply "./"
-             
-            // URL showing where the source code can be accessed through the web browser
-            url = "https://github.com/cy6erGn0m/vertx3-lang-kotlin/blob/master/src/main/kotlin" //remove src/main/kotlin if you use "./" above
-            
-            // Suffix which is used to append the line number to the URL. Use #L for GitHub
-            lineSuffix = "#L"
-        }
-=======
             // Used when configuring source sets manually for declaring which source sets this one depends on
             dependsOn("otherSourceSetName")
->>>>>>> 1c3530dc
 
             // Use to include or exclude non public members
             includeNonPublic = false
@@ -425,13 +360,7 @@
 }
 ```
 
-<<<<<<< HEAD
-dependencies {
-    dokkaRuntime "org.jetbrains.dokka:dokka-fatjar:0.10.1"
-}
-=======
 Please note that `dokkaJavadoc` task will properly document only single `jvm` source set
->>>>>>> 1c3530dc
 
 To generate the documentation, use the appropriate `dokka${format}` Gradle task:
 
@@ -439,31 +368,7 @@
 ./gradlew dokkaHtml
 ```
 
-<<<<<<< HEAD
- ```groovy
- buildscript {
-     ...
- }
- 
- apply plugin: 'org.jetbrains.dokka'
- 
- repositories {
-     jcenter()
- }
- 
- dependencies {
-     dokkaRuntime files("/path/to/fatjar/dokka-fatjar-0.10.1.jar")
- }
- 
- dokka {
-     outputFormat = 'html'
-     outputDirectory = "$buildDir/dokkaHtml"
- }
- 
- ```
-=======
 Please see the [Dokka Gradle example project](https://github.com/JetBrains/kotlin-examples/tree/master/gradle/dokka-gradle-example) for an example.
->>>>>>> 1c3530dc
 
 #### FAQ
 If you encounter any problems, please see the [FAQ](https://github.com/Kotlin/dokka/wiki/faq).
@@ -502,18 +407,6 @@
 }
 ```
 
-<<<<<<< HEAD
-There is also a `noAndroidSdkLink` configuration parameter that works similar to `noJdkLink` and `noStdlibLink`
-By default the variant documented by dokka is the first release variant encountered. 
-You can override that by setting the `androidVariants` property inside the `configuration` (or specific platform) block:
-```groovy
-dokka {
-    configuration {
-        androidVariants = ["debug", "release"]
-    }
-}
-```
-=======
 #### Multi-module projects
 For documenting Gradle multi-module projects, you can use `dokka${format}Multimodule` tasks.
 
@@ -526,7 +419,6 @@
 
 `DokkaMultimodule` depends on all dokka tasks in the subprojects, runs them, and creates a toplevel page (based on the `documentationFile`)
 with links to all generated (sub)documentations
->>>>>>> 1c3530dc
 
 ### Using the Maven plugin
 
@@ -727,11 +619,7 @@
 
 ### Using the Command Line
 
-<<<<<<< HEAD
-To run Dokka from the command line, download the [Dokka jar](https://github.com/Kotlin/dokka/releases/download/0.10.1/dokka-fatjar-0.10.1.jar).
-=======
 To run Dokka from the command line, download the [Dokka CLI runner](https://github.com/Kotlin/dokka/releases/download/1.4-M3/dokka-cli.jar).
->>>>>>> 1c3530dc
 To generate documentation, run the following command:
 ```
 java -jar dokka-cli.jar <arguments>
@@ -799,8 +687,6 @@
   * `js`
   * `native`
   * `common` 
-<<<<<<< HEAD
-=======
 
 ## Building dokka
 
@@ -817,5 +703,4 @@
   and select the `build.gradle` file from the root directory of your Dokka clone
 * After Dokka is loaded into IDEA, open the Gradle tool window (View > Tool
   Windows > Gradle) and click on the top left "Refresh all Gradle projects"
-  button
->>>>>>> 1c3530dc
+  button