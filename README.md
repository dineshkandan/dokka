--- conflicted
+++ resolved
@@ -25,32 +25,18 @@
 apply plugin: 'org.jetbrains.dokka'
 ```
 
-<<<<<<< HEAD
 or using the plugins block:
 
 ```groovy
 plugins {
     id 'org.jetbrains.dokka' version '0.10.0'
-=======
-or using the new plugins block:
-
-```groovy
-plugins {
-    id 'org.jetbrains.dokka' version '0.9.18'
->>>>>>> 5b1bfb68
 }
 repositories {
     jcenter() // or maven { url 'https://dl.bintray.com/kotlin/dokka' }
 }
 ```
 
-<<<<<<< HEAD
 The plugin adds a task named `dokka` to the project.
-
-If you encounter any problems when migrating from older versions of Dokka, please see the [FAQ](https://github.com/Kotlin/dokka/wiki/faq).
-=======
-The plugin adds a task named "dokka" to the project.
->>>>>>> 5b1bfb68
 
 If you encounter any problems when migrating from older versions of Dokka, please see the [FAQ](https://github.com/Kotlin/dokka/wiki/faq).
 
@@ -96,27 +82,8 @@
     // When this is set to default, caches are stored in $USER_HOME/.cache/dokka
     cacheRoot = 'default' 
     
-<<<<<<< HEAD
     configuration {
         moduleName = 'data'
-=======
-    // Use to include or exclude non public members.
-    includeNonPublic = false
-    
-    // Do not output deprecated members. Applies globally, can be overridden by packageOptions
-    skipDeprecated = false 
-   
-    // Emit warnings about not documented members. Applies globally, also can be overridden by packageOptions
-    reportUndocumented = true 
-    
-    skipEmptyPackages = true // Do not create index pages for empty packages
- 
-    impliedPlatforms = ["JVM"] // See platforms section of documentation 
-    
-    // Manual adding files to classpath
-    // This property doesn't override classpath collected from kotlinTasks but appends to it
-    classpath = [new File("$buildDir/other.jar")]
->>>>>>> 5b1bfb68
 
         // Use to include or exclude non public members.
         includeNonPublic = false
@@ -670,10 +637,7 @@
 ## Building dokka
 
 Dokka is built with Gradle. To build it, use `./gradlew build`.
-<<<<<<< HEAD
 Alternatively, open the project directory in IntelliJ IDEA and use the IDE to build and run dokka.
-=======
-Alternatively, open the project directory in IntelliJ IDEA and use the IDE to build and run Dokka.
 
 Here's how to import and configure Dokka in IntelliJ IDEA:
  * Select "Open" from the IDEA welcome screen, or File > Open if a project is
@@ -695,5 +659,4 @@
 * Note: After closing and re-opening the project, IDEA may give an error
   message: "Error Loading Project: Cannot load 3 modules".  Open up the details
   of the error, and click "Remove Selected", as these module `.iml` files are
-  safe to remove.
->>>>>>> 5b1bfb68
+  safe to remove.