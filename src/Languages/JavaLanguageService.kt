package org.jetbrains.dokka

import org.jetbrains.dokka.DocumentationNode.Kind
import org.jetbrains.dokka.LanguageService.RenderMode

/**
 * Implements [LanguageService] and provides rendering of symbols in Java language
 */
public class JavaLanguageService : LanguageService {
    override fun render(node: DocumentationNode, renderMode: RenderMode): ContentNode {
        return ContentText(when (node.kind) {
            Kind.Package -> renderPackage(node)
            Kind.Class,
            Kind.Interface,
            Kind.Enum,
            Kind.EnumItem,
            Kind.Object -> renderClass(node)

            Kind.TypeParameter -> renderTypeParameter(node)
            Kind.Type,
            Kind.UpperBound -> renderType(node)

            Kind.Constructor,
            Kind.Function -> renderFunction(node)
            Kind.Property -> renderProperty(node)
            else -> "${node.kind}: ${node.name}"
        })
    }

    override fun renderName(node: DocumentationNode): String {
        return when (node.kind) {
            Kind.Constructor -> node.owner!!.name
            else -> node.name
        }
    }

    override fun summarizeSignatures(nodes: List<DocumentationNode>): ContentNode? = null

    private fun renderPackage(node: DocumentationNode): String {
        return "package ${node.name}"
    }

    private fun renderModifier(node: DocumentationNode): String {
        return when (node.name) {
            "open" -> ""
            "internal" -> ""
            else -> node.name
        }
    }

<<<<<<< HEAD
=======
    public fun getArrayElementType(node: DocumentationNode): DocumentationNode? = when (node.name) {
        "Array" -> node.details(Kind.Type).singleOrNull()?.let { et -> getArrayElementType(et) ?: et } ?: DocumentationNode("Object", node.content, DocumentationNode.Kind.ExternalClass)
        "IntArray", "LongArray", "ShortArray", "ByteArray", "CharArray", "DoubleArray", "FloatArray", "BooleanArray" -> DocumentationNode(node.name.removeSuffix("Array").toLowerCase(), node.content, DocumentationNode.Kind.Type)
        else -> null
    }

    public fun getArrayDimension(node: DocumentationNode): Int = when (node.name) {
        "Array" -> 1 + (node.details(DocumentationNode.Kind.Type).singleOrNull()?.let { getArrayDimension(it) } ?: 0)
        "IntArray", "LongArray", "ShortArray", "ByteArray", "CharArray", "DoubleArray", "FloatArray", "BooleanArray" -> 1
        else -> 0
    }

>>>>>>> 8216501e
    public fun renderType(node: DocumentationNode): String {
        return when (node.name) {
            "Unit" -> "void"
            "Int" -> "int"
            "Long" -> "long"
            "Double" -> "double"
            "Float" -> "float"
            "Char" -> "char"
            "Boolean" -> "bool"
        // TODO: render arrays
            else -> node.name
        }
    }

    private fun renderTypeParameter(node: DocumentationNode): String {
        val constraints = node.details(Kind.UpperBound)
        return if (constraints.none())
            node.name
        else {
            node.name + " extends " + constraints.map { renderType(node) }.joinToString()
        }
    }

    private fun renderParameter(node: DocumentationNode): String {
        return "${renderType(node.detail(Kind.Type))} ${node.name}"
    }

    private fun renderTypeParametersForNode(node: DocumentationNode): String {
        return StringBuilder().apply {
            val typeParameters = node.details(Kind.TypeParameter)
            if (typeParameters.any()) {
                append("<")
                append(typeParameters.map { renderTypeParameter(it) }.joinToString())
                append("> ")
            }
        }.toString()
    }

    private fun renderModifiersForNode(node: DocumentationNode): String {
        val modifiers = node.details(Kind.Modifier).map { renderModifier(it) }.filter { it != "" }
        if (modifiers.none())
            return ""
        return modifiers.joinToString(" ", postfix = " ")
    }

    private fun renderClass(node: DocumentationNode): String {
        return StringBuilder().apply {
            when (node.kind) {
                Kind.Class -> append("class ")
                Kind.Interface -> append("interface ")
                Kind.Enum -> append("enum ")
                Kind.EnumItem -> append("enum value ")
                Kind.Object -> append("class ")
                else -> throw IllegalArgumentException("Node $node is not a class-like object")
            }

            append(node.name)
            append(renderTypeParametersForNode(node))
        }.toString()
    }

    private fun renderFunction(node: DocumentationNode): String {
        return StringBuilder().apply {
            when (node.kind) {
                Kind.Constructor -> append(node.owner?.name)
                Kind.Function -> {
                    append(renderTypeParametersForNode(node))
                    append(renderType(node.detail(Kind.Type)))
                    append(" ")
                    append(node.name)
                }
                else -> throw IllegalArgumentException("Node $node is not a function-like object")
            }

            val receiver = node.details(Kind.Receiver).singleOrNull()
            append("(")
            if (receiver != null)
                (listOf(receiver) + node.details(Kind.Parameter)).map { renderParameter(it) }.joinTo(this)
            else
                node.details(Kind.Parameter).map { renderParameter(it) }.joinTo(this)

            append(")")
        }.toString()
    }

    private fun renderProperty(node: DocumentationNode): String {
        return StringBuilder().apply {
            when (node.kind) {
                Kind.Property -> append("val ")
                else -> throw IllegalArgumentException("Node $node is not a property")
            }
            append(renderTypeParametersForNode(node))
            val receiver = node.details(Kind.Receiver).singleOrNull()
            if (receiver != null) {
                append(renderType(receiver.detail(Kind.Type)))
                append(".")
            }

            append(node.name)
            append(": ")
            append(renderType(node.detail(Kind.Type)))
        }.toString()
    }
}<|MERGE_RESOLUTION|>--- conflicted
+++ resolved
@@ -48,8 +48,6 @@
         }
     }
 
-<<<<<<< HEAD
-=======
     public fun getArrayElementType(node: DocumentationNode): DocumentationNode? = when (node.name) {
         "Array" -> node.details(Kind.Type).singleOrNull()?.let { et -> getArrayElementType(et) ?: et } ?: DocumentationNode("Object", node.content, DocumentationNode.Kind.ExternalClass)
         "IntArray", "LongArray", "ShortArray", "ByteArray", "CharArray", "DoubleArray", "FloatArray", "BooleanArray" -> DocumentationNode(node.name.removeSuffix("Array").toLowerCase(), node.content, DocumentationNode.Kind.Type)
@@ -62,7 +60,6 @@
         else -> 0
     }
 
->>>>>>> 8216501e
     public fun renderType(node: DocumentationNode): String {
         return when (node.name) {
             "Unit" -> "void"
